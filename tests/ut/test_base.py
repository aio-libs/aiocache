--- conflicted
+++ resolved
@@ -198,7 +198,6 @@
             await base_cache._raw("get", pytest.KEY)
 
     @pytest.mark.asyncio
-<<<<<<< HEAD
     async def test_redlock_release(self, base_cache):
         with pytest.raises(NotImplementedError):
             await base_cache._redlock_release(pytest.KEY, 20)
@@ -206,19 +205,14 @@
     @pytest.mark.asyncio
     async def test_acquire_conn(self, base_cache):
         assert await base_cache.acquire_conn() == base_cache
-=======
-    async def test_close(self, base_cache):
-        with pytest.raises(NotImplementedError):
-            await base_cache._close()
-
-    @pytest.mark.asyncio
-    async def test_acquire(self, base_cache):
-        assert await base_cache.acquire() == base_cache
->>>>>>> 333119ed
 
     @pytest.mark.asyncio
     async def test_release_conn(self, base_cache):
         await base_cache.release_conn("mock") is None
+
+    async def test_close(self, base_cache):
+        with pytest.raises(NotImplementedError):
+            await base_cache._close()
 
     @pytest.fixture
     def set_test_namespace(self, base_cache):
