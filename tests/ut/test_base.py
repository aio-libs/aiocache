--- conflicted
+++ resolved
@@ -198,14 +198,12 @@
             await base_cache._raw("get", pytest.KEY)
 
     @pytest.mark.asyncio
-<<<<<<< HEAD
     async def test_redlock_release(self, base_cache):
         with pytest.raises(NotImplementedError):
             await base_cache._redlock_release(pytest.KEY, 20)
-=======
+
     async def test_close(self, base_cache):
         assert await base_cache._close() is None
->>>>>>> e9cb237e
 
     @pytest.mark.asyncio
     async def test_acquire_conn(self, base_cache):
@@ -214,10 +212,6 @@
     @pytest.mark.asyncio
     async def test_release_conn(self, base_cache):
         await base_cache.release_conn("mock") is None
-
-    async def test_close(self, base_cache):
-        with pytest.raises(NotImplementedError):
-            await base_cache._close()
 
     @pytest.fixture
     def set_test_namespace(self, base_cache):
