import pytest
from unittest.mock import patch, Mock

from aiocache import SimpleMemoryCache, RedisCache, caches, Cache, AIOCACHE_CACHES
from aiocache.factory import _class_from_string, _create_cache
from aiocache.exceptions import InvalidCacheType
from aiocache.serializers import JsonSerializer, PickleSerializer
from aiocache.plugins import TimingPlugin, HitMissRatioPlugin


def test_class_from_string():
    assert _class_from_string("aiocache.RedisCache") == RedisCache


def test_create_simple_cache():
    redis = _create_cache(RedisCache, endpoint="127.0.0.10", port=6378)

    assert isinstance(redis, RedisCache)
    assert redis.endpoint == "127.0.0.10"
    assert redis.port == 6378


def test_create_cache_with_everything():
    redis = _create_cache(
        RedisCache,
        serializer={"class": PickleSerializer, "encoding": "encoding"},
        plugins=[{"class": "aiocache.plugins.TimingPlugin"}],
    )

    assert isinstance(redis.serializer, PickleSerializer)
    assert redis.serializer.encoding == "encoding"
    assert isinstance(redis.plugins[0], TimingPlugin)


class TestCache:
    def test_cache_types(self):
        assert Cache.MEMORY == "memory"
        assert Cache.REDIS == "redis"
        assert Cache.MEMCACHED == "memcached"

    @pytest.mark.parametrize("cache_type", [Cache.MEMORY, Cache.REDIS, Cache.MEMCACHED])
    def test_new(self, cache_type):
        kwargs = {"a": 1, "b": 2}
        cache_class = Cache.get_scheme_class(cache_type)

        with patch("aiocache.{}.__init__".format(cache_class.__name__)) as init:
            cache = Cache(cache_type, **kwargs)
            assert isinstance(cache, cache_class)
            init.assert_called_once_with(**kwargs)

    def test_new_defaults_to_memory(self):
        assert isinstance(Cache(), Cache.get_scheme_class(Cache.MEMORY))

    def test_new_invalid_cache_raises(self):
        with pytest.raises(InvalidCacheType) as e:
            Cache("file")
        assert str(e.value) == "Invalid cache type, you can only use {}".format(
<<<<<<< HEAD
            list(AIOCACHE_CACHES.keys())
        )

    @pytest.mark.parametrize("protocol", [Cache.MEMORY, Cache.REDIS, Cache.MEMCACHED])
    def test_get_protocol_class(self, protocol):
        assert Cache.get_protocol_class(protocol) == AIOCACHE_CACHES[protocol]
=======
            list(Cache._SCHEME_MAPPING.keys())
        )

    @pytest.mark.parametrize("scheme", [Cache.MEMORY, Cache.REDIS, Cache.MEMCACHED])
    def test_get_scheme_class(self, scheme):
        assert Cache.get_scheme_class(scheme) == Cache._SCHEME_MAPPING[scheme]

    def test_get_scheme_class_invalid(self):
        with pytest.raises(InvalidCacheType):
            Cache.get_scheme_class("http")

    @pytest.mark.parametrize("scheme", ["memory", "redis", "memcached"])
    def test_from_url_returns_cache_from_scheme(self, scheme):
        assert isinstance(Cache.from_url("{}://".format(scheme)), Cache.get_scheme_class(scheme))

    @pytest.mark.parametrize(
        "url,expected_args",
        [
            ("redis://", {}),
            ("redis://localhost", {"endpoint": "localhost"}),
            ("redis://localhost/", {"endpoint": "localhost"}),
            ("redis://localhost:6379", {"endpoint": "localhost", "port": 6379}),
            (
                "redis://localhost/?arg1=arg1&arg2=arg2",
                {"endpoint": "localhost", "arg1": "arg1", "arg2": "arg2"},
            ),
            (
                "redis://localhost:6379/?arg1=arg1&arg2=arg2",
                {"endpoint": "localhost", "port": 6379, "arg1": "arg1", "arg2": "arg2"},
            ),
            ("redis:///?arg1=arg1", {"arg1": "arg1"}),
            ("redis:///?arg2=arg2", {"arg2": "arg2"}),
            (
                "redis://:password@localhost:6379",
                {"endpoint": "localhost", "password": "password", "port": 6379},
            ),
            (
                "redis://:password@localhost:6379?password=pass",
                {"endpoint": "localhost", "password": "password", "port": 6379},
            ),
        ],
    )
    def test_from_url_calls_cache_with_args(self, url, expected_args):
        with patch("aiocache.factory.Cache") as mock:
            Cache.from_url(url)
>>>>>>> 25b55484

        mock.assert_called_once_with("redis", **expected_args)

    def test_calls_parse_uri_path_from_cache(self):
        with patch("aiocache.factory.Cache") as mock:
            mock.get_scheme_class.return_value.parse_uri_path = Mock(return_value={"arg1": "arg1"})
            Cache.from_url("redis:///")

        mock.get_scheme_class.return_value.parse_uri_path.assert_called_once_with("/")
        mock.assert_called_once_with("redis", arg1="arg1")

    def test_from_url_invalid_protocol(self):
        with pytest.raises(InvalidCacheType):
            Cache.from_url("http://")


class TestCacheHandler:
    @pytest.fixture(autouse=True)
    def remove_caches(self):
        caches._caches = {}

    def test_get_wrong_alias(self):
        with pytest.raises(KeyError):
            caches.get("wrong_cache")

        with pytest.raises(KeyError):
            caches.create("wrong_cache")

    def test_reuse_instance(self):
        assert caches.get("default") is caches.get("default")

    def test_create_not_reuse(self):
        assert caches.create("default") is not caches.create("default")

    def test_create_extra_args(self):
        caches.set_config(
            {
                "default": {
                    "cache": "aiocache.RedisCache",
                    "endpoint": "127.0.0.9",
                    "db": 10,
                    "port": 6378,
                }
            }
        )
        cache = caches.create("default", namespace="whatever", endpoint="127.0.0.10", db=10)
        assert cache.namespace == "whatever"
        assert cache.endpoint == "127.0.0.10"
        assert cache.db == 10

    def test_retrieve_cache(self):
        caches.set_config(
            {
                "default": {
                    "cache": "aiocache.RedisCache",
                    "endpoint": "127.0.0.10",
                    "port": 6378,
                    "ttl": 10,
                    "serializer": {
                        "class": "aiocache.serializers.PickleSerializer",
                        "encoding": "encoding",
                    },
                    "plugins": [
                        {"class": "aiocache.plugins.HitMissRatioPlugin"},
                        {"class": "aiocache.plugins.TimingPlugin"},
                    ],
                }
            }
        )

        cache = caches.get("default")
        assert isinstance(cache, RedisCache)
        assert cache.endpoint == "127.0.0.10"
        assert cache.port == 6378
        assert cache.ttl == 10
        assert isinstance(cache.serializer, PickleSerializer)
        assert cache.serializer.encoding == "encoding"
        assert len(cache.plugins) == 2

    def test_retrieve_cache_new_instance(self):
        caches.set_config(
            {
                "default": {
                    "cache": "aiocache.RedisCache",
                    "endpoint": "127.0.0.10",
                    "port": 6378,
                    "serializer": {
                        "class": "aiocache.serializers.PickleSerializer",
                        "encoding": "encoding",
                    },
                    "plugins": [
                        {"class": "aiocache.plugins.HitMissRatioPlugin"},
                        {"class": "aiocache.plugins.TimingPlugin"},
                    ],
                }
            }
        )

        cache = caches.create("default")
        assert isinstance(cache, RedisCache)
        assert cache.endpoint == "127.0.0.10"
        assert cache.port == 6378
        assert isinstance(cache.serializer, PickleSerializer)
        assert cache.serializer.encoding == "encoding"
        assert len(cache.plugins) == 2

    def test_create_cache_str_no_alias(self):
        cache = caches.create(cache="aiocache.RedisCache")

        assert isinstance(cache, RedisCache)
        assert cache.endpoint == "127.0.0.1"
        assert cache.port == 6379

    def test_create_cache_class_no_alias(self):
        cache = caches.create(cache=RedisCache)

        assert isinstance(cache, RedisCache)
        assert cache.endpoint == "127.0.0.1"
        assert cache.port == 6379

    def test_create_cache_ensure_alias_or_cache(self):
        with pytest.raises(TypeError):
            caches.create()

    def test_alias_config_is_reusable(self):
        caches.set_config(
            {
                "default": {
                    "cache": "aiocache.RedisCache",
                    "endpoint": "127.0.0.10",
                    "port": 6378,
                    "serializer": {"class": "aiocache.serializers.PickleSerializer"},
                    "plugins": [
                        {"class": "aiocache.plugins.HitMissRatioPlugin"},
                        {"class": "aiocache.plugins.TimingPlugin"},
                    ],
                },
                "alt": {"cache": "aiocache.SimpleMemoryCache"},
            }
        )

        default = caches.create(**caches.get_alias_config("default"))
        alt = caches.create(**caches.get_alias_config("alt"))

        assert isinstance(default, RedisCache)
        assert default.endpoint == "127.0.0.10"
        assert default.port == 6378
        assert isinstance(default.serializer, PickleSerializer)
        assert len(default.plugins) == 2

        assert isinstance(alt, SimpleMemoryCache)

    def test_multiple_caches(self):
        caches.set_config(
            {
                "default": {
                    "cache": "aiocache.RedisCache",
                    "endpoint": "127.0.0.10",
                    "port": 6378,
                    "serializer": {"class": "aiocache.serializers.PickleSerializer"},
                    "plugins": [
                        {"class": "aiocache.plugins.HitMissRatioPlugin"},
                        {"class": "aiocache.plugins.TimingPlugin"},
                    ],
                },
                "alt": {"cache": "aiocache.SimpleMemoryCache"},
            }
        )

        default = caches.get("default")
        alt = caches.get("alt")

        assert isinstance(default, RedisCache)
        assert default.endpoint == "127.0.0.10"
        assert default.port == 6378
        assert isinstance(default.serializer, PickleSerializer)
        assert len(default.plugins) == 2

        assert isinstance(alt, SimpleMemoryCache)

    def test_default_caches(self):
        assert caches.get_config() == {
            "default": {
                "cache": "aiocache.SimpleMemoryCache",
                "serializer": {"class": "aiocache.serializers.NullSerializer"},
            }
        }

    def test_get_alias_config(self):
        assert caches.get_alias_config("default") == {
            "cache": "aiocache.SimpleMemoryCache",
            "serializer": {"class": "aiocache.serializers.NullSerializer"},
        }

    def test_set_empty_config(self):
        with pytest.raises(ValueError):
            caches.set_config({})

    def test_set_config_updates_existing_values(self):
        assert not isinstance(caches.get("default").serializer, JsonSerializer)
        caches.set_config(
            {
                "default": {
                    "cache": "aiocache.SimpleMemoryCache",
                    "serializer": {"class": "aiocache.serializers.JsonSerializer"},
                }
            }
        )
        assert isinstance(caches.get("default").serializer, JsonSerializer)

    def test_set_config_removes_existing_caches(self):
        caches.set_config(
            {
                "default": {"cache": "aiocache.SimpleMemoryCache"},
                "alt": {"cache": "aiocache.SimpleMemoryCache"},
            }
        )
        caches.get("default")
        caches.get("alt")
        assert len(caches._caches) == 2

        caches.set_config(
            {
                "default": {"cache": "aiocache.SimpleMemoryCache"},
                "alt": {"cache": "aiocache.SimpleMemoryCache"},
            }
        )
        assert caches._caches == {}

    def test_set_config_no_default(self):
        with pytest.raises(ValueError):
            caches.set_config(
                {
                    "no_default": {
                        "cache": "aiocache.RedisCache",
                        "endpoint": "127.0.0.10",
                        "port": 6378,
                        "serializer": {"class": "aiocache.serializers.PickleSerializer"},
                        "plugins": [
                            {"class": "aiocache.plugins.HitMissRatioPlugin"},
                            {"class": "aiocache.plugins.TimingPlugin"},
                        ],
                    }
                }
            )

    def test_ensure_plugins_order(self):
        caches.set_config(
            {
                "default": {
                    "cache": "aiocache.RedisCache",
                    "plugins": [
                        {"class": "aiocache.plugins.HitMissRatioPlugin"},
                        {"class": "aiocache.plugins.TimingPlugin"},
                    ],
                }
            }
        )

        cache = caches.get("default")
        assert isinstance(cache.plugins[0], HitMissRatioPlugin)

        cache = caches.create("default")
        assert isinstance(cache.plugins[0], HitMissRatioPlugin)<|MERGE_RESOLUTION|>--- conflicted
+++ resolved
@@ -55,20 +55,12 @@
         with pytest.raises(InvalidCacheType) as e:
             Cache("file")
         assert str(e.value) == "Invalid cache type, you can only use {}".format(
-<<<<<<< HEAD
             list(AIOCACHE_CACHES.keys())
-        )
-
-    @pytest.mark.parametrize("protocol", [Cache.MEMORY, Cache.REDIS, Cache.MEMCACHED])
-    def test_get_protocol_class(self, protocol):
-        assert Cache.get_protocol_class(protocol) == AIOCACHE_CACHES[protocol]
-=======
-            list(Cache._SCHEME_MAPPING.keys())
         )
 
     @pytest.mark.parametrize("scheme", [Cache.MEMORY, Cache.REDIS, Cache.MEMCACHED])
     def test_get_scheme_class(self, scheme):
-        assert Cache.get_scheme_class(scheme) == Cache._SCHEME_MAPPING[scheme]
+        assert Cache.get_scheme_class(scheme) == AIOCACHE_CACHES[scheme]
 
     def test_get_scheme_class_invalid(self):
         with pytest.raises(InvalidCacheType):
@@ -108,7 +100,6 @@
     def test_from_url_calls_cache_with_args(self, url, expected_args):
         with patch("aiocache.factory.Cache") as mock:
             Cache.from_url(url)
->>>>>>> 25b55484
 
         mock.assert_called_once_with("redis", **expected_args)
 
