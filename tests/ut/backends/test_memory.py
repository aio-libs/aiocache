import asyncio
from unittest.mock import ANY, MagicMock, create_autospec, patch

import pytest

from aiocache.backends.memory import SimpleMemoryCache
from aiocache.base import BaseCache
from aiocache.serializers import NullSerializer, PickleSerializer
from ...utils import Keys


@pytest.fixture
def memory(mocker):
    memory = SimpleMemoryCache()
    mocker.spy(memory, "_cache")
    return memory


class TestSimpleMemoryCache:
    async def test_get(self, memory):
        await memory._get(Keys.KEY)
        memory._cache.get.assert_called_with(Keys.KEY)

    async def test_gets(self, mocker, memory):
        mocker.spy(memory, "_get")
        await memory._gets(Keys.KEY)
        memory._get.assert_called_with(Keys.KEY, encoding="utf-8", _conn=ANY)

    async def test_set(self, memory):
        await memory._set(Keys.KEY, "value")
        memory._cache.__setitem__.assert_called_with(Keys.KEY, "value")

    async def test_set_no_ttl_no_handle(self, memory):
        await memory._set(Keys.KEY, "value", ttl=0)
        assert Keys.KEY not in memory._handlers

        await memory._set(Keys.KEY, "value")
        assert Keys.KEY not in memory._handlers

    async def test_set_cancel_previous_ttl_handle(self, memory):
        with patch("asyncio.get_running_loop", autospec=True):
            await memory._set(Keys.KEY, "value", ttl=0.1)
            memory._handlers[Keys.KEY].cancel.assert_not_called()

            await memory._set(Keys.KEY, "new_value", ttl=0.1)
            memory._handlers[Keys.KEY].cancel.assert_called_once_with()

    async def test_set_ttl_handle(self, memory):
        await memory._set(Keys.KEY, "value", ttl=100)
        assert Keys.KEY in memory._handlers
        assert isinstance(memory._handlers[Keys.KEY], asyncio.Handle)

    async def test_set_cas_token(self, memory):
        memory._cache.get.return_value = "old_value"
        assert await memory._set(Keys.KEY, "value", _cas_token="old_value") == 1
        memory._cache.__setitem__.assert_called_with(Keys.KEY, "value")

    async def test_set_cas_fail(self, memory):
        memory._cache.get.return_value = "value"
        assert await memory._set(Keys.KEY, "value", _cas_token="old_value") == 0
        assert memory._cache.__setitem__.call_count == 0

    async def test_multi_get(self, memory):
        await memory._multi_get([Keys.KEY, Keys.KEY_1])
        memory._cache.get.assert_any_call(Keys.KEY)
        memory._cache.get.assert_any_call(Keys.KEY_1)

    async def test_multi_set(self, memory):
        await memory._multi_set([(Keys.KEY, "value"), (Keys.KEY_1, "random")])
        memory._cache.__setitem__.assert_any_call(Keys.KEY, "value")
        memory._cache.__setitem__.assert_any_call(Keys.KEY_1, "random")

    async def test_add(self, memory, mocker):
        mocker.spy(memory, "_set")
        await memory._add(Keys.KEY, "value")
        memory._set.assert_called_with(Keys.KEY, "value", ttl=None)

    async def test_add_existing(self, memory):
        memory._cache.__contains__.return_value = True
        with pytest.raises(ValueError):
            await memory._add(Keys.KEY, "value")

    async def test_exists(self, memory):
        await memory._exists(Keys.KEY)
        memory._cache.__contains__.assert_called_with(Keys.KEY)

    async def test_increment(self, memory):
        await memory._increment(Keys.KEY, 2)
        memory._cache.__contains__.assert_called_with(Keys.KEY)
        memory._cache.__setitem__.assert_called_with(Keys.KEY, 2)

    async def test_increment_missing(self, memory):
        memory._cache.__contains__.return_value = True
        memory._cache.__getitem__.return_value = 2
        await memory._increment(Keys.KEY, 2)
        memory._cache.__getitem__.assert_called_with(Keys.KEY)
        memory._cache.__setitem__.assert_called_with(Keys.KEY, 4)

    async def test_increment_typerror(self, memory):
        memory._cache.__contains__.return_value = True
        memory._cache.__getitem__.return_value = "asd"
        with pytest.raises(TypeError):
            await memory._increment(Keys.KEY, 2)

    async def test_expire_no_handle_no_ttl(self, memory):
        memory._cache.__contains__.return_value = True
        await memory._expire(Keys.KEY, 0)
        assert memory._handlers.get(Keys.KEY) is None

    async def test_expire_no_handle_ttl(self, memory):
        memory._cache.__contains__.return_value = True
        await memory._expire(Keys.KEY, 1)
        assert isinstance(memory._handlers.get(Keys.KEY), asyncio.Handle)

    async def test_expire_handle_ttl(self, memory):
        fake = create_autospec(asyncio.TimerHandle, instance=True)
        memory._handlers[Keys.KEY] = fake
        memory._cache.__contains__.return_value = True
        await memory._expire(Keys.KEY, 1)
        assert fake.cancel.call_count == 1
        assert isinstance(memory._handlers.get(Keys.KEY), asyncio.Handle)

    async def test_expire_missing(self, memory):
        memory._cache.__contains__.return_value = False
        assert await memory._expire(Keys.KEY, 1) is False

    async def test_delete(self, memory):
        fake = create_autospec(asyncio.TimerHandle, instance=True)
        memory._handlers[Keys.KEY] = fake
        await memory._delete(Keys.KEY)
        assert fake.cancel.call_count == 1
        assert Keys.KEY not in memory._handlers
        memory._cache.pop.assert_called_with(Keys.KEY, None)

    async def test_delete_missing(self, memory):
        memory._cache.pop.return_value = None
        await memory._delete(Keys.KEY)
        memory._cache.pop.assert_called_with(Keys.KEY, None)

    async def test_delete_non_truthy(self, memory):
        non_truthy = MagicMock(spec_set=("__bool__",))
        non_truthy.__bool__.side_effect = ValueError("Does not implement truthiness")

        with pytest.raises(ValueError):
            bool(non_truthy)

        memory._cache.pop.return_value = non_truthy
        await memory._delete(Keys.KEY)

        assert non_truthy.__bool__.call_count == 1
        memory._cache.pop.assert_called_with(Keys.KEY, None)

    async def test_clear_namespace(self, memory):
        memory._cache.__iter__.return_value = iter(["nma", "nmb", "no"])
        await memory._clear("nm")
        assert memory._cache.pop.call_count == 2
        memory._cache.pop.assert_any_call("nma", None)
        memory._cache.pop.assert_any_call("nmb", None)

    async def test_clear_no_namespace(self, memory):
        memory._handlers = "asdad"
        memory._cache = "asdad"
        await memory._clear()
        memory._handlers = {}
        memory._cache = {}

    async def test_raw(self, memory):
        await memory._raw("get", Keys.KEY)
        memory._cache.get.assert_called_with(Keys.KEY)

        await memory._set(Keys.KEY, "value")
        memory._cache.__setitem__.assert_called_with(Keys.KEY, "value")

    async def test_redlock_release(self, memory):
        memory._cache.get.return_value = "lock"
        fake = create_autospec(asyncio.TimerHandle, instance=True)
        memory._handlers[Keys.KEY] = fake
        assert await memory._redlock_release(Keys.KEY, "lock") == 1
        memory._cache.get.assert_called_with(Keys.KEY)
        memory._cache.pop.assert_called_with(Keys.KEY, None)
        assert fake.cancel.call_count == 1
        assert Keys.KEY not in memory._handlers

    async def test_redlock_release_nokey(self, memory):
        memory._cache.get.return_value = None
        assert await memory._redlock_release(Keys.KEY, "lock") == 0
        memory._cache.get.assert_called_with(Keys.KEY)
        assert memory._cache.pop.call_count == 0

    def test_name(self):
        assert SimpleMemoryCache.NAME == "memory"

    def test_inheritance(self):
        assert isinstance(SimpleMemoryCache(), BaseCache)

    def test_default_serializer(self):
        assert isinstance(SimpleMemoryCache().serializer, NullSerializer)

    def test_parse_uri_path(self):
        assert SimpleMemoryCache().parse_uri_path("/1/2/3") == {}

<<<<<<< HEAD
    def test_custom_serializer(self):
        assert isinstance(
            SimpleMemoryCache(serializer=PickleSerializer()).serializer,
            PickleSerializer,
        )
=======
    async def test_maxsize_enforcement(self):
        cache = SimpleMemoryCache(maxsize=2)

        # Fill cache to maxsize
        await cache.set("key1", "value1")
        await cache.set("key2", "value2")
        assert await cache.exists("key1")
        assert await cache.exists("key2")
        assert len(cache._cache) == 2

        # Add third item - should evict key1 (LRU)
        await cache.set("key3", "value3")
        assert not await cache.exists("key1")
        assert await cache.exists("key2")
        assert await cache.exists("key3")
        assert len(cache._cache) == 2

    async def test_eviction_order(self):
        cache = SimpleMemoryCache(maxsize=3)

        # Add initial items
        await cache.set("key1", "value1")
        await cache.set("key2", "value2")
        await cache.set("key3", "value3")

        # Access key1 to make it recently used
        await cache.get("key1")

        # Add fourth item - should evict key2 (least recently used)
        await cache.set("key4", "value4")
        assert await cache.exists("key1")
        assert not await cache.exists("key2")
        assert await cache.exists("key3")
        assert await cache.exists("key4")

    async def test_get_updates_recency(self):
        cache = SimpleMemoryCache(maxsize=2)

        await cache.set("key1", "value1")
        await cache.set("key2", "value2")

        # Access key1 to make it recently used
        await cache.get("key1")

        # Add third item - should evict key2
        await cache.set("key3", "value3")
        assert await cache.exists("key1")
        assert not await cache.exists("key2")
        assert await cache.exists("key3")

    async def test_add_eviction(self):
        cache = SimpleMemoryCache(maxsize=2)

        await cache.add("key1", "value1")
        await cache.add("key2", "value2")

        # Add third item - should evict key1
        await cache.add("key3", "value3")
        assert not await cache.exists("key1")
        assert await cache.exists("key2")
        assert await cache.exists("key3")

    async def test_multi_set_eviction(self):
        cache = SimpleMemoryCache(maxsize=3)

        # Initial items
        await cache.set("key1", "value1")

        # Add two more items via multi_set
        await cache.multi_set([("key2", "value2"), ("key3", "value3")])

        # Add two more - should evict two oldest items
        await cache.multi_set([("key4", "value4"), ("key5", "value5")])

        assert not await cache.exists("key1")
        assert not await cache.exists("key2")
        assert await cache.exists("key3")  # key3 was most recent before multi_set
        assert await cache.exists("key4")
        assert await cache.exists("key5")

    async def test_no_eviction_when_below_maxsize(self):
        cache = SimpleMemoryCache(maxsize=5)

        for i in range(4):
            await cache.set(f"key{i}", f"value{i}")

        assert len(cache._cache) == 4
        for i in range(4):
            assert await cache.exists(f"key{i}")

    async def test_ttl_doesnt_affect_eviction_order(self):
        cache = SimpleMemoryCache(maxsize=2)

        await cache.set("key1", "value1", ttl=10)
        await cache.set("key2", "value2")

        # Access key1 to make it recently used
        await cache.get("key1")

        # Add third item - should evict key2 despite key1 having TTL
        await cache.set("key3", "value3")
        assert await cache.exists("key1")
        assert not await cache.exists("key2")
        assert await cache.exists("key3")

    async def test_clear_resets_size(self):
        cache = SimpleMemoryCache(maxsize=2)

        await cache.set("key1", "value1")
        await cache.set("key2", "value2")
        assert len(cache._cache) == 2

        await cache.clear()
        assert len(cache._cache) == 0

        # Should be able to add new items without immediate eviction
        await cache.set("key3", "value3")
        await cache.set("key4", "value4")
        assert await cache.exists("key3")
        assert await cache.exists("key4")
        assert len(cache._cache) == 2

    async def test_delete_updates_size(self):
        cache = SimpleMemoryCache(maxsize=2)

        await cache.set("key1", "value1")
        await cache.set("key2", "value2")
        assert len(cache._cache) == 2

        await cache.delete("key1")
        assert len(cache._cache) == 1

        # Should be able to add new item without eviction
        await cache.set("key3", "value3")
        assert await cache.exists("key2")
        assert await cache.exists("key3")
        assert len(cache._cache) == 2

    async def test_increment_updates_recency(self):
        cache = SimpleMemoryCache(maxsize=2)

        await cache.set("key1", 1)
        await cache.set("key2", 2)

        # Increment key1 to make it recently used
        await cache.increment("key1", 1)

        # Add third item - should evict key2
        await cache.set("key3", 3)
        assert await cache.exists("key1")
        assert not await cache.exists("key2")
        assert await cache.exists("key3")
        assert await cache.get("key1") == 2

    async def test_lru_eviction_with_handlers(self):
        cache = SimpleMemoryCache(maxsize=2)

        # Add two items with TTL
        await cache.set("key1", "value1", ttl=10)
        await cache.set("key2", "value2", ttl=10)

        key2_handler = cache._handlers["key2"]

        # Add a third item to trigger eviction
        await cache.set("key3", "value3")

        assert "key1" not in cache._cache
        assert "key1" not in cache._handlers
        assert "key2" in cache._cache
        assert cache._handlers.get("key2") is key2_handler  # Same handler instance
        assert "key3" in cache._cache
        assert "key3" not in cache._handlers  # No TTL
>>>>>>> 877640f5
<|MERGE_RESOLUTION|>--- conflicted
+++ resolved
@@ -199,13 +199,6 @@
     def test_parse_uri_path(self):
         assert SimpleMemoryCache().parse_uri_path("/1/2/3") == {}
 
-<<<<<<< HEAD
-    def test_custom_serializer(self):
-        assert isinstance(
-            SimpleMemoryCache(serializer=PickleSerializer()).serializer,
-            PickleSerializer,
-        )
-=======
     async def test_maxsize_enforcement(self):
         cache = SimpleMemoryCache(maxsize=2)
 
@@ -378,4 +371,9 @@
         assert cache._handlers.get("key2") is key2_handler  # Same handler instance
         assert "key3" in cache._cache
         assert "key3" not in cache._handlers  # No TTL
->>>>>>> 877640f5
+
+    def test_custom_serializer(self):
+        assert isinstance(
+            SimpleMemoryCache(serializer=PickleSerializer()).serializer,
+            PickleSerializer,
+        )