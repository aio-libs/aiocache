--- conflicted
+++ resolved
@@ -256,7 +256,6 @@
         pool.conn.set.assert_called_with(pytest.KEY, 1)
 
     @pytest.mark.asyncio
-<<<<<<< HEAD
     async def test_redlock_release(self, mocker, redis):
         cache, pool = redis
         mocker.spy(cache, "_raw")
@@ -265,20 +264,12 @@
             "eval", cache.RELEASE_SCRIPT,
             [pytest.KEY], ["random"])
 
-    @pytest.mark.asyncio
-    async def test_close_when_connected(self):
-        redis = RedisBackend()
-        await redis._raw("set", pytest.KEY, 1)
-        await redis._close()
-        assert redis._pool.closed
-=======
     async def test_close_when_connected(self, redis):
         cache, pool = redis
         cache._pool = pool
         await cache._raw("set", pytest.KEY, 1)
         await cache._close()
         assert pool.clear.call_count == 1
->>>>>>> e9cb237e
 
     @pytest.mark.asyncio
     async def test_close_when_not_connected(self, redis):
