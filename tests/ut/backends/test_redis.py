import pytest
import aioredis

from asynctest import CoroutineMock, MagicMock, patch, ANY

from aiocache import RedisCache
from aiocache.base import BaseCache
from aiocache.backends.redis import RedisBackend, conn


class FakePool:

    SET_IF_NOT_EXIST = 'SET_IF_NOT_EXIST'

    def __init__(self):
        conn = CoroutineMock()
        conn.SET_IF_NOT_EXIST = self.SET_IF_NOT_EXIST
        self.conn = conn
        self.transaction = MagicMock()
        self.release = CoroutineMock()
        self.conn.multi_exec = MagicMock(return_value=self.transaction)
        self.conn.multi_exec.return_value.execute = CoroutineMock()

    def __await__(self):
        yield
        return self

    async def acquire(self):
        return self.conn

    def __enter__(self):
        return self.conn

    def __exit__(self, *args, **kwargs):
        pass

    def __call__(self):
        return self


@pytest.fixture
def redis(event_loop):
    redis = RedisBackend()
    pool = FakePool()
    redis._connect = pool
    yield redis, pool


class TestRedisBackend:

    def test_setup(self):
        redis_backend = RedisBackend()
        assert redis_backend.endpoint == "127.0.0.1"
        assert redis_backend.port == 6379
        assert redis_backend.db == 0
        assert redis_backend.password is None
        assert redis_backend.pool_min_size == 1
        assert redis_backend.pool_max_size == 10

    def test_setup_override(self):
        redis_backend = RedisBackend(
            db=2,
            password="pass")

        assert redis_backend.endpoint == "127.0.0.1"
        assert redis_backend.port == 6379
        assert redis_backend.db == 2
        assert redis_backend.password == "pass"

    @pytest.mark.asyncio
    async def test_acquire_conn(self):
        redis = RedisBackend()
        pool = FakePool()
        redis._pool = pool
        with patch(
                "aiocache.backends.redis.aioredis.create_pool",
                MagicMock(return_value=pool)):
            assert await redis.acquire_conn() == pool.conn

    @pytest.mark.asyncio
    async def test_release_conn(self):
        redis = RedisBackend()
        pool = FakePool()
        redis._pool = pool
        with patch(
                "aiocache.backends.redis.aioredis.create_pool",
                MagicMock(return_value=pool)):
            conn = await redis.acquire_conn()
            await redis.release_conn(conn)
            redis._pool.release.assert_called_with(conn)

    @pytest.mark.asyncio
    async def test_connect_with_pool(self):
        redis = RedisBackend()
        pool = FakePool()
        with patch(
                "aiocache.backends.redis.aioredis.create_pool",
                MagicMock(return_value=pool)):
            assert await redis._connect() == pool

    @pytest.mark.asyncio
    async def test_connect_locked(self, mocker):
        redis = RedisBackend()
        pool = FakePool()
        mocker.spy(redis._pool_lock, "acquire")
        mocker.spy(redis._pool_lock, "release")

        with patch(
                "aiocache.backends.redis.aioredis.create_pool",
                MagicMock(return_value=pool)):
            assert await redis._connect() == pool
            assert redis._pool_lock.acquire.call_count == 1
            assert redis._pool_lock.release.call_count == 1

    @pytest.mark.asyncio
    async def test_connect_calls_create_pool(self):
        with patch("aiocache.backends.redis.aioredis.create_pool") as create_pool:
            pool = FakePool()
            create_pool.return_value = pool
            redis = RedisBackend()
            await redis._connect()
            create_pool.assert_called_with(
                (redis.endpoint, redis.port),
                db=redis.db,
                password=redis.password,
                loop=redis._loop,
                encoding="utf-8",
                minsize=redis.pool_min_size,
                maxsize=redis.pool_max_size)

    @pytest.mark.asyncio
    async def test_connect_sets_pool(self):
        with patch("aiocache.backends.redis.aioredis.create_pool") as create_pool:
            pool = FakePool()
            create_pool.return_value = pool
            redis = RedisBackend()
            await redis._connect()
        assert redis._pool == pool

    @pytest.mark.asyncio
    async def test_connect_reuses_existing_pool(self, redis):
        cache, pool = redis
        cache._pool = pool
        await cache._connect()
        assert cache._pool == pool

    @pytest.mark.asyncio
    async def test_get(self, redis):
        cache, pool = redis
        await cache._get(pytest.KEY)
        pool.conn.get.assert_called_with(pytest.KEY, encoding="utf-8")

    @pytest.mark.asyncio
    async def test_set(self, redis):
        cache, pool = redis
        await cache._set(pytest.KEY, "value")
        pool.conn.set.assert_called_with(pytest.KEY, "value")

        await cache._set(pytest.KEY, "value", ttl=1)
        pool.conn.setex.assert_called_with(pytest.KEY, 1, "value")

    @pytest.mark.asyncio
    async def test_multi_get(self, redis):
        cache, pool = redis
        await cache._multi_get([pytest.KEY, pytest.KEY_1])
        pool.conn.mget.assert_called_with(pytest.KEY, pytest.KEY_1, encoding="utf-8")

    @pytest.mark.asyncio
    async def test_multi_set(self, redis):
        cache, pool = redis
        await cache._multi_set([(pytest.KEY, "value"), (pytest.KEY_1, "random")])
        pool.conn.mset.assert_called_with(pytest.KEY, "value", pytest.KEY_1, "random")

    @pytest.mark.asyncio
    async def test_multi_set_with_ttl(self, redis):
        cache, pool = redis
        await cache._multi_set([(pytest.KEY, "value"), (pytest.KEY_1, "random")], ttl=1)
        assert pool.conn.multi_exec.call_count == 1
        pool.transaction.mset.assert_called_with(pytest.KEY, "value", pytest.KEY_1, "random")
        pool.transaction.expire.assert_any_call(pytest.KEY, timeout=1)
        pool.transaction.expire.assert_any_call(pytest.KEY_1, timeout=1)
        assert pool.transaction.execute.call_count == 1

    @pytest.mark.asyncio
    async def test_add(self, redis):
        cache, pool = redis
        await cache._add(pytest.KEY, "value")
        pool.conn.set.assert_called_with(
            pytest.KEY, "value", expire=None, exist=pool.SET_IF_NOT_EXIST)

    @pytest.mark.asyncio
    async def test_add_existing(self, redis):
        cache, pool = redis
        pool.conn.set.return_value = False
        with pytest.raises(ValueError):
            await cache._add(pytest.KEY, "value")

    @pytest.mark.asyncio
    async def test_exists(self, redis):
        cache, pool = redis
        pool.conn.exists.return_value = 1
        await cache._exists(pytest.KEY)
        pool.conn.exists.assert_called_with(pytest.KEY)

    @pytest.mark.asyncio
    async def test_expire(self, redis):
        cache, pool = redis
        await cache._expire(pytest.KEY, ttl=1)
        pool.conn.expire.assert_called_with(pytest.KEY, 1)

    @pytest.mark.asyncio
    async def test_increment(self, redis):
        cache, pool = redis
        await cache._increment(pytest.KEY, delta=2)
        pool.conn.incrby.assert_called_with(pytest.KEY, 2)

    @pytest.mark.asyncio
    async def test_increment_typerror(self, redis):
        cache, pool = redis
        pool.conn.incrby.side_effect = aioredis.errors.ReplyError
        with pytest.raises(TypeError):
            await cache._increment(pytest.KEY, 2)

    @pytest.mark.asyncio
    async def test_expire_0_ttl(self, redis):
        cache, pool = redis
        await cache._expire(pytest.KEY, ttl=0)
        pool.conn.persist.assert_called_with(pytest.KEY)

    @pytest.mark.asyncio
    async def test_delete(self, redis):
        cache, pool = redis
        await cache._delete(pytest.KEY)
        pool.conn.delete.assert_called_with(pytest.KEY)

    @pytest.mark.asyncio
    async def test_clear(self, redis):
        cache, pool = redis
        pool.conn.keys.return_value = ["nm:a", "nm:b"]
        await cache._clear("nm")
        pool.conn.delete.assert_called_with("nm:a", "nm:b")

    @pytest.mark.asyncio
    async def test_clear_no_namespace(self, redis):
        cache, pool = redis
        await cache._clear()
        assert pool.conn.flushdb.call_count == 1

    @pytest.mark.asyncio
    async def test_raw(self, redis):
        cache, pool = redis
        await cache._raw("get", pytest.KEY)
        await cache._raw("set", pytest.KEY, 1)
        pool.conn.get.assert_called_with(pytest.KEY, encoding=ANY)
        pool.conn.set.assert_called_with(pytest.KEY, 1)

    @pytest.mark.asyncio
<<<<<<< HEAD
    async def test_redlock_release(self, mocker, redis):
        cache, pool = redis
        mocker.spy(cache, "_raw")
        await cache._redlock_release(pytest.KEY, "random")
        cache._raw.assert_called_with(
            "eval", cache.RELEASE_SCRIPT,
            [pytest.KEY], ["random"])
=======
    async def test_close_when_connected(self):
        redis = RedisBackend()
        await redis._raw("set", pytest.KEY, 1)
        await redis._close()
        assert redis._pool.closed

    @pytest.mark.asyncio
    async def test_close_when_not_connected(self):
        redis = RedisBackend()
        await redis._close()
        assert redis._pool is None
>>>>>>> 333119ed


class TestConn:

    async def dummy(self, *args, _conn=None, **kwargs):
        pass

    @pytest.mark.asyncio
    async def test_conn_no_pool(self, redis, mocker):
        mocker.spy(self, "dummy")
        cache, pool = redis
        cache._pool = pool
        d = conn(self.dummy)
        await d(cache, "a", _conn=None)
        d.assert_called_with(cache, "a", _conn=pool.conn)
        pool.conn = "another_connection"
        await d(cache, "a", _conn=None)
        d.assert_called_with(cache, "a", _conn="another_connection")

    @pytest.mark.asyncio
    async def test_conn_reuses(self, redis, mocker):
        mocker.spy(self, "dummy")
        cache, pool = redis
        cache._pool = pool
        d = conn(self.dummy)
        first_conn = pool.conn
        await d(cache, "a", _conn=first_conn)
        d.assert_called_with(cache, "a", _conn=first_conn)
        pool.conn = "another_connection"
        await d(cache, "a", _conn=first_conn)
        d.assert_called_with(cache, "a", _conn=first_conn)


class TestRedisCache:

    @pytest.fixture
    def set_test_namespace(self, redis_cache):
        redis_cache.namespace = "test"
        yield
        redis_cache.namespace = None

    def test_inheritance(self):
        assert isinstance(RedisCache(), BaseCache)

    @pytest.mark.parametrize("namespace, expected", (
        [None, "test:" + pytest.KEY],
        ["", pytest.KEY],
        ["my_ns", "my_ns:" + pytest.KEY],)
    )
    def test_build_key_double_dot(self, set_test_namespace, redis_cache, namespace, expected):
        assert redis_cache._build_key(pytest.KEY, namespace=namespace) == expected

    def test_build_key_no_namespace(self, redis_cache):
        assert redis_cache._build_key(pytest.KEY, namespace=None) == pytest.KEY<|MERGE_RESOLUTION|>--- conflicted
+++ resolved
@@ -255,7 +255,6 @@
         pool.conn.set.assert_called_with(pytest.KEY, 1)
 
     @pytest.mark.asyncio
-<<<<<<< HEAD
     async def test_redlock_release(self, mocker, redis):
         cache, pool = redis
         mocker.spy(cache, "_raw")
@@ -263,7 +262,8 @@
         cache._raw.assert_called_with(
             "eval", cache.RELEASE_SCRIPT,
             [pytest.KEY], ["random"])
-=======
+
+    @pytest.mark.asyncio
     async def test_close_when_connected(self):
         redis = RedisBackend()
         await redis._raw("set", pytest.KEY, 1)
@@ -275,7 +275,6 @@
         redis = RedisBackend()
         await redis._close()
         assert redis._pool is None
->>>>>>> 333119ed
 
 
 class TestConn:
