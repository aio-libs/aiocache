import asyncio
import random
from unittest import mock

import pytest

from aiocache import cached, cached_stampede, multi_cached
from ..utils import Keys


async def return_dict(keys=None):
    ret = {}
    for value, key in enumerate(keys or [Keys.KEY, Keys.KEY_1]):
        ret[key] = str(value)
    return ret


async def stub(arg: float, seconds: int = 0) -> str:
    await asyncio.sleep(seconds)
    return str(random.randint(1, 50))


class TestCached:
    @pytest.fixture(autouse=True)
    def default_cache(self, mocker, cache):
        mocker.patch("aiocache.decorators._get_cache", autospec=True, return_value=cache)

    async def test_cached_ttl(self, cache):
        @cached(ttl=2, key=Keys.KEY)
        async def fn():
            return str(random.randint(1, 50))

        resp1 = await fn()
        resp2 = await fn()

        assert await cache.get(Keys.KEY) == resp1 == resp2
        await asyncio.sleep(2.1)
        assert await cache.get(Keys.KEY) is None

    async def test_cached_key_builder(self, cache):
        def build_key(f, self, a, b):
            return "{}_{}_{}_{}".format(self, f.__name__, a, b)

        @cached(key_builder=build_key)
        async def fn(self, a, b=2):
            return "1"

        await fn("self", 1, 3)
        assert await cache.exists(build_key(fn, "self", 1, 3)) is True

    async def test_cached_without_namespace(self, cache):
        """Default cache key is created when no namespace is provided"""
        @cached(namespace=None)
        async def fn():
            return "1"
        decorated_fn = cached(fn, namespace=None)

        await fn()
        key = decorated_fn.get_cache_key(fn, args=(), kwargs={})
<<<<<<< HEAD
        assert await cache.exists(key) is True
=======
        assert await cache.exists(key, namespace=None) is True
>>>>>>> bacfef34

    async def test_cached_with_namespace(self, cache):
        """Cache key is prefixed with provided namespace"""
        key_prefix = "ns_test"

        @cached(namespace=key_prefix)
        async def ns_fn():
            return "1"
        decorated_ns_fn = cached(ns_fn, namespace=key_prefix)

        await ns_fn()
        key = decorated_ns_fn.get_cache_key(ns_fn, args=(), kwargs={})
<<<<<<< HEAD
        assert await cache.exists(key) is True
        assert key.startswith(key_prefix)
=======
        assert await cache.exists(key, namespace=key_prefix) is True
>>>>>>> bacfef34


class TestCachedStampede:
    @pytest.fixture(autouse=True)
    def default_cache(self, mocker, cache):
        mocker.patch("aiocache.decorators._get_cache", autospec=True, return_value=cache)

    async def test_cached_stampede(self, mocker, cache):
        mocker.spy(cache, "get")
        mocker.spy(cache, "set")
        decorator = cached_stampede(ttl=10, lease=3)

        await asyncio.gather(decorator(stub)(0.5), decorator(stub)(0.5))

        cache.get.assert_called_with("tests.acceptance.test_decoratorsstub(0.5,)[]")
        assert cache.get.call_count == 4
        cache.set.assert_called_with("tests.acceptance.test_decoratorsstub(0.5,)[]",
                                     mock.ANY, ttl=10)
        assert cache.set.call_count == 1, cache.set.call_args_list

    async def test_locking_dogpile_lease_expiration(self, mocker, cache):
        mocker.spy(cache, "get")
        mocker.spy(cache, "set")
        decorator = cached_stampede(ttl=10, lease=3)

        await asyncio.gather(
            decorator(stub)(1, seconds=1),
            decorator(stub)(1, seconds=2),
            decorator(stub)(1, seconds=3),
        )

        assert cache.get.call_count == 6
        assert cache.set.call_count == 3

    async def test_locking_dogpile_task_cancellation(self, cache):
        @cached_stampede()
        async def cancel_task():
            raise asyncio.CancelledError()

        with pytest.raises(asyncio.CancelledError):
            await cancel_task()


class TestMultiCachedDecorator:
    @pytest.fixture(autouse=True)
    def default_cache(self, mocker, cache):
        mocker.patch("aiocache.decorators._get_cache", autospec=True, return_value=cache)

    async def test_multi_cached(self, cache):
        multi_cached_decorator = multi_cached("keys")

        default_keys = {Keys.KEY, Keys.KEY_1}
        await multi_cached_decorator(return_dict)(keys=default_keys)

        for key in default_keys:
            assert await cache.get(key) is not None

    async def test_keys_without_kwarg(self, cache):
        @multi_cached("keys")
        async def fn(keys):
            return {Keys.KEY: 1}

        await fn([Keys.KEY])
        assert await cache.exists(Keys.KEY) is True

    async def test_multi_cached_key_builder(self, cache):
        # TODO(PY311): Remove str() calls
        def build_key(key, f, self, keys, market="ES"):
            return "{}_{}_{}".format(f.__name__, str(key), market)

        @multi_cached(keys_from_attr="keys", key_builder=build_key)
        async def fn(self, keys, market="ES"):
            return {Keys.KEY: 1, Keys.KEY_1: 2}

        await fn("self", keys=[Keys.KEY, Keys.KEY_1])
        assert await cache.exists("fn_" + str(Keys.KEY) + "_ES") is True
        assert await cache.exists("fn_" + str(Keys.KEY_1) + "_ES") is True

    async def test_fn_with_args(self, cache):
        @multi_cached("keys")
        async def fn(keys, *args):
            assert len(args) == 1
            return {Keys.KEY: 1}

        await fn([Keys.KEY], "arg")
        assert await cache.exists(Keys.KEY) is True

    async def test_double_decorator(self, cache):
        def dummy_d(fn):
            async def wrapper(*args, **kwargs):
                await fn(*args, **kwargs)

            return wrapper

        @dummy_d
        @multi_cached("keys")
        async def fn(keys):
            return {Keys.KEY: 1}

        await fn([Keys.KEY])
        assert await cache.exists(Keys.KEY) is True<|MERGE_RESOLUTION|>--- conflicted
+++ resolved
@@ -57,11 +57,7 @@
 
         await fn()
         key = decorated_fn.get_cache_key(fn, args=(), kwargs={})
-<<<<<<< HEAD
-        assert await cache.exists(key) is True
-=======
         assert await cache.exists(key, namespace=None) is True
->>>>>>> bacfef34
 
     async def test_cached_with_namespace(self, cache):
         """Cache key is prefixed with provided namespace"""
@@ -74,12 +70,7 @@
 
         await ns_fn()
         key = decorated_ns_fn.get_cache_key(ns_fn, args=(), kwargs={})
-<<<<<<< HEAD
-        assert await cache.exists(key) is True
-        assert key.startswith(key_prefix)
-=======
         assert await cache.exists(key, namespace=key_prefix) is True
->>>>>>> bacfef34
 
 
 class TestCachedStampede:
