--- conflicted
+++ resolved
@@ -1,12 +1,8 @@
 import asyncio
 import pytest
 
-<<<<<<< HEAD
 from aiocache._lock import _RedLock, _OptimisticLock, OptimisticLockError
-=======
-from aiocache._lock import _RedLock
 from aiocache.serializers import StringSerializer
->>>>>>> b0f2fb59
 
 
 @pytest.fixture
@@ -18,14 +14,9 @@
 
     @pytest.mark.asyncio
     async def test_acquire(self, cache, lock):
-<<<<<<< HEAD
+        cache.serializer = StringSerializer()
         async with lock:
             assert await cache.get(pytest.KEY + '-lock') == lock._value
-=======
-        await lock.__aenter__()
-        cache.serializer = StringSerializer()
-        assert await cache.get(pytest.KEY + '-lock') == lock._value
->>>>>>> b0f2fb59
 
     @pytest.mark.asyncio
     async def test_release_does_nothing_when_no_lock(self, lock):
