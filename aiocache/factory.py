--- conflicted
+++ resolved
@@ -58,15 +58,6 @@
     REDIS = "redis"
     MEMCACHED = "memcached"
 
-<<<<<<< HEAD
-=======
-    _SCHEME_MAPPING = {
-        "memory": SimpleMemoryCache,
-        "redis": RedisCache,
-        "memcached": MemcachedCache,
-    }
-
->>>>>>> 25b55484
     def __new__(cls, cache_type=MEMORY, **kwargs):
         cache_class = cls.get_scheme_class(cache_type)
         instance = cache_class.__new__(cache_class, **kwargs)
@@ -76,21 +67,13 @@
     @classmethod
     def get_scheme_class(cls, scheme):
         try:
-            return cls._SCHEME_MAPPING[scheme]
+            return AIOCACHE_CACHES[scheme]
         except KeyError as e:
             raise InvalidCacheType(
-<<<<<<< HEAD
                 "Invalid cache type, you can only use {}".format(list(AIOCACHE_CACHES.keys()))
-=======
-                "Invalid cache type, you can only use {}".format(list(cls._SCHEME_MAPPING.keys()))
->>>>>>> 25b55484
             ) from e
 
     @classmethod
-<<<<<<< HEAD
-    def get_protocol_class(cls, protocol):
-        return AIOCACHE_CACHES[protocol]
-=======
     def from_url(cls, url):
         """
         Given a resource uri, return an instance of that cache initialized with the given
@@ -129,7 +112,6 @@
             kwargs["password"] = parsed_url.password
 
         return Cache(parsed_url.scheme, **kwargs)
->>>>>>> 25b55484
 
 
 class CacheHandler:
