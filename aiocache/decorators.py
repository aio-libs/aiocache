--- conflicted
+++ resolved
@@ -55,16 +55,10 @@
                     args[1:] if noself else args) + str(kwargs))
 
             try:
-<<<<<<< HEAD
                 value = await cache_instance.get(cache_key)
                 if value is not None:
+                    asyncio.ensure_future(cache_instance.close())
                     return value
-=======
-                if await cache_instance.exists(cache_key):
-                    result = await cache_instance.get(cache_key)
-                    asyncio.ensure_future(cache_instance.close())
-                    return result
->>>>>>> 333119ed
 
             except Exception:
                 logger.exception("Unexpected error with %s", cache_instance)
