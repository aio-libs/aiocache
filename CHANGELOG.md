# CHANGELOG


## 0.12.0 (2023-01-06)

* Add ``async with`` support to ``BaseCache``.
* Add initial typing support.
* Migrate to ``redis`` library (``aioredis`` is no longer supported).
* ``SimpleMemoryBackend`` now has a cache per instance, rather than a global cache.
* Remove deprecated ``loop`` parameters.
* Remove deprecated ``cache`` parameter from ``create()``.
<<<<<<< HEAD
* Allow keyword arguments in ``TimingPlugin`` methods.
* Fix ``.clear()`` breaking when no keys are present.
* Fix ``from aiocache import *``.
* Fix ``.delete()`` when values are falsy.
=======
* Use ``str()`` in ``_build_key()`` to ensure consistency of enum keys between different Python versions (if using enum keys, upgrading to 0.12 may invalidate existing caches due to key values changing).
>>>>>>> 1b839abc

## 0.11.1 (2019-07-31)

* Don't hardcode import redis and memcached in factory [#461](https://github.com/argaen/aiocache/issues/461) - Manuel Miranda


## 0.11.0 (2019-07-31)

* Support str for timeout and ttl [#454](https://github.com/argaen/aiocache/issues/454) - Manuel Miranda

* Add aiocache_wait_for_write decorator param [#448](https://github.com/argaen/aiocache/issues/448) - Manuel Miranda

* Extend and improve usage of Cache class [#446](https://github.com/argaen/aiocache/issues/446) - Manuel Miranda

* Add caches.add functionality [#440](https://github.com/argaen/aiocache/issues/440) - Manuel Miranda

* Use raw msgpack attribute for loads [#439](https://github.com/argaen/aiocache/issues/439) - Manuel Miranda

* Add docs regarding plugin timeouts and multicached [#438](https://github.com/argaen/aiocache/issues/438) - Manuel Miranda

* Fix typehints in lock.py [#434](https://github.com/argaen/aiocache/issues/434) - Aviv

* Use pytest_configure instead of pytest_namespace [#436](https://github.com/argaen/aiocache/issues/436) - Manuel Miranda

* Add Cache class factory [#430](https://github.com/argaen/aiocache/issues/430) - Manuel Miranda


## 0.10.1 (2018-11-15)

* Cancel the previous ttl timer if exists when setting a new value in the in-memory cache [#424](https://github.com/argaen/aiocache/issues/424) - Minh Tu Le

* Add python 3.7 to CI, now its supported! [#420](https://github.com/argaen/aiocache/issues/420) - Manuel Miranda

* Add function as parameter for key_builder [#417](https://github.com/argaen/aiocache/issues/417) - Manuel Miranda

* Always use __name__ when getting logger [#412](https://github.com/argaen/aiocache/issues/412) - Mansur Mamkin

* Format code with black [#410](https://github.com/argaen/aiocache/issues/410) - Manuel Miranda


## 0.10.0 (2018-06-17)

* Cache can be disabled in decorated functions using `cache_read` and `cache_write` [#404](https://github.com/argaen/aiocache/issues/404) - Josep Cugat

* Cache constructor can receive now default ttl [#405](https://github.com/argaen/aiocache/issues/405) - Josep Cugat
## 0.9.1 (2018-04-27)

* Single deploy step [#395](https://github.com/argaen/aiocache/issues/395) - Manuel Miranda

* Catch ImportError when importing optional msgpack [#398](https://github.com/argaen/aiocache/issues/398) - Paweł Kowalski

* Lazy load redis asyncio.Lock [#397](https://github.com/argaen/aiocache/issues/397) - Jordi Soucheiron


## 0.9.0 (2018-04-24)

* Bug #389/propagate redlock exceptions [#394](https://github.com/argaen/aiocache/issues/394) - Manuel Miranda
  ___aexit__ was returning whether asyncio Event was removed or not. In
some cases this was avoiding the context manager to propagate
exceptions happening inside. Now its not returning anything and will
raise always any exception raised from inside_

* Fix sphinx build [#392](https://github.com/argaen/aiocache/issues/392) - Manuel Miranda
  _Also add extra step in build pipeline to avoid future errors._

* Update alias config when config already exists [#383](https://github.com/argaen/aiocache/issues/383) - Josep Cugat

* Ensure serializers are instances [#379](https://github.com/argaen/aiocache/issues/379) - Manuel Miranda

* Add MsgPackSerializer [#370](https://github.com/argaen/aiocache/issues/370) - Adam Hopkins

* Add create_connection_timeout for redis>=1.0.0 when creating connections [#368](https://github.com/argaen/aiocache/issues/368) - tmarques82

* Fixed spelling error in serializers.py [#371](https://github.com/argaen/aiocache/issues/371) - Jared Shields


## 0.8.0 (2017-11-08)

* Add pypy support in build pipeline [#359](https://github.com/argaen/aiocache/issues/359) - Manuel Miranda

* Fix multicached bug when using keys as an arg rather than kwarg [#356](https://github.com/argaen/aiocache/issues/356) - Manuel Miranda

* Reuse cache when using decorators with alias [#355](https://github.com/argaen/aiocache/issues/355) - Manuel Miranda

* Cache available from function.cache object for decorated functions [#354](https://github.com/argaen/aiocache/issues/354) - Manuel Miranda

* aioredis and aiomcache are now optional dependencies [#337](https://github.com/argaen/aiocache/issues/337) - Jair Henrique

* Generate wheel package on release [#338](https://github.com/argaen/aiocache/issues/338) - Jair Henrique

* Add key_builder param to caches to customize keys [#315](https://github.com/argaen/aiocache/issues/315) - Manuel Miranda


## 0.7.2 (2017-07-23)

#### Other

* Add key_builder param to caches to customize keys [#310](https://github.com/argaen/aiocache/issues/310) - Manuel Miranda

* Propagate correct message on memcached connector error [#309](https://github.com/argaen/aiocache/issues/309) - Manuel Miranda



## 0.7.1 (2017-07-15)


* Remove explicit loop usages [#305](https://github.com/argaen/aiocache/issues/305) - Manuel Miranda

* Remove bad logging configuration [#304](https://github.com/argaen/aiocache/issues/304) - Manuel Miranda


## 0.7.0 (2017-07-01)

* Upgrade to aioredis 0.3.3. - Manuel Miranda

* Get CMD now returns values that evaluate to False correctly [#282](https://github.com/argaen/aiocache/issues/282) - Manuel Miranda

* New locks public API exposed [#279](https://github.com/argaen/aiocache/issues/279) - Manuel Miranda
  _Users can now use aiocache.lock.RedLock and
aiocache.lock.OptimisticLock_

* Memory now uses new NullSerializer [#273](https://github.com/argaen/aiocache/issues/273) - Manuel Miranda
  _Memory is a special case and doesn't need a serializer  because
anything can be stored in memory. Created a new  NullSerializer that
does nothing which is the default  that SimpleMemoryCache will use
now._

* Multi_cached can use args for key_from_attr [#271](https://github.com/argaen/aiocache/issues/271) - Manuel Miranda
  _before only params defined in kwargs where working due to the
behavior defined in _get_args_dict function. This has now been  fixed
and it behaves as expected._

* Removed cached key_from_attr [#274](https://github.com/argaen/aiocache/issues/274) - Manuel Miranda
  _To reproduce the same behavior, use the new `key_builder` attr_

* Removed settings module. - Manuel Miranda

## 0.6.1 (2017-06-12)

#### Other

* Removed connection reusage for decorators [#267](https://github.com/argaen/aiocache/issues/267)- Manuel Miranda (thanks @dmzkrsk)
  _when decorated function is costly connections where being kept while
being iddle. This is a bad scenario and this reverts back to using a
connection from the cache pool for every cache operation_

* Key_builder for cached [#265](https://github.com/argaen/aiocache/issues/265) - Manuel Miranda
  _Also fixed a bug with multi_cached where key_builder wasn't  applied
when saving the keys_

* Updated aioredis (0.3.1) and aiomcache (0.5.2) versions - Manuel Miranda



## 0.6.0 (2017-06-05)

#### New

* Cached supports stampede locking [#249](https://github.com/argaen/aiocache/issues/249) - Manuel Miranda

* Memory redlock implementation [#241](https://github.com/argaen/aiocache/issues/241) - Manuel Miranda

* Memcached redlock implementation [#240](https://github.com/argaen/aiocache/issues/240) - Manuel Miranda

* Redis redlock implementation [#235](https://github.com/argaen/aiocache/issues/235) - Manuel Miranda

* Add close function to clean up resources [#236](https://github.com/argaen/aiocache/issues/236) - Quinn Perfetto

  _Call `await cache.close()` to close a pool and its connections_

* `caches.create` works without alias [#253](https://github.com/argaen/aiocache/issues/253) - Manuel Miranda


#### Changes

* Decorators use JsonSerializer by default now [#258](https://github.com/argaen/aiocache/issues/258) - Manuel Miranda

  _Also renamed DefaultSerializer to StringSerializer_

* Decorators use single connection [#257](https://github.com/argaen/aiocache/issues/257) - Manuel Miranda

  _Decorators (except cached_stampede) now use a single connection for
each function call. This means connection doesn't go back to the pool
after each cache call. Since the cache instance is the same for a
decorated function, this means that the pool size must be high if
there is big expected concurrency for that given function_

* Change close to clear for redis [#239](https://github.com/argaen/aiocache/issues/239) - Manuel Miranda

  _clear will free connections but will allow the user to still use the
cache if needed (same behavior for  aiomcache and ofc memory)_


## 0.5.2

* Reuse connection context manager [#225](https://github.com/argaen/aiocache/issues/225) [argaen]
* Add performance footprint tests [#228](https://github.com/argaen/aiocache/issues/228) [argaen]
* Timeout=0 takes precedence over self.timeout [#227](https://github.com/argaen/aiocache/issues/227) [argaen]
* Lock when acquiring redis connection [#224](https://github.com/argaen/aiocache/issues/224) [argaen]
* Added performance concurrency tests [#216](https://github.com/argaen/aiocache/issues/216) [argaen]


## 0.5.1

* Deprecate settings module [#215](https://github.com/argaen/aiocache/issues/215) [argaen]
* Decorators support introspection [#213](https://github.com/argaen/aiocache/issues/213) [argaen]


## 0.5.0 (2017-04-29)

* Removed pool reusage for redis. A new one
  is created for each instance [argaen]
* Soft dependencies for redis and memcached [#197](https://github.com/argaen/aiocache/issues/197) [argaen]
* Added incr CMD [#188](https://github.com/argaen/aiocache/issues/188>) [Manuel
  Miranda]
* Create factory accepts cache args [#209](https://github.com/argaen/aiocache/issues/209) [argaen]
* Cached and multi_cached can use alias caches (creates new instance per call) [#205](https://github.com/argaen/aiocache/issues/205) [argaen]
* Method ``create`` to create new instances from alias [#204](https://github.com/argaen/aiocache/issues/204) [argaen]
* Remove unnecessary warning [#200](https://github.com/argaen/aiocache/issues/200) [Petr Timofeev]
* Add asyncio trove classifier [#199](https://github.com/argaen/aiocache/issues/199) [Thanos Lefteris]
* Pass pool_size to the underlayed aiomcache [#189](https://github.com/argaen/aiocache/issues/189) [Aurélien Busi]
* Added marshmallow example [#181](https://github.com/argaen/aiocache/issues/181) [argaen]
* Added example for compression serializer [#179](https://github.com/argaen/aiocache/issues/179) [argaen]
* Added BasePlugin.add_hook helper [#173](https://github.com/argaen/aiocache/issues/173) [argaen]

#### Breaking

* Refactored how settings and defaults work. Now
  aliases are the only way. [#193](https://github.com/argaen/aiocache/issues/193) [argaen]
* Consistency between backends and serializers. With
  SimpleMemoryCache, some data will change on how its stored
  when using DefaultSerializer [#191](https://github.com/argaen/aiocache/issues/191) [argaen]


## 0.3.3 (2017-04-06)

* Added CHANGELOG and release process [#172](https://github.com/argaen/aiocache/issues/172) [argaen]
* Added pool_min_size pool_max_size to redisbackend [#167](https://github.com/argaen/aiocache/issues/167) [argaen]
* Timeout per function. Propagate it correctly with defaults. [#166](https://github.com/argaen/aiocache/issues/166) [argaen]
* Added noself arg to cached decorator [#137](https://github.com/argaen/aiocache/issues/137) [argaen]
* Cache instance in decorators is built in every call [#135](https://github.com/argaen/aiocache/issues/135) [argaen]


## 0.3.1 (2017-02-13)

* Changed add redis to use set with not existing flag [#119](https://github.com/argaen/aiocache/issues/119) [argaen]
* Memcached multi_set with ensure_future [#114](https://github.com/argaen/aiocache/issues/114) [argaen]


## 0.3.0 (2017-01-12)

* Fixed asynctest issues for timeout tests [#109](https://github.com/argaen/aiocache/issues/109) [argaen]
* Created new API class [#108](https://github.com/argaen/aiocache/issues/108)
  [argaen]
* Set multicached keys only when non existing [#98](https://github.com/argaen/aiocache/issues/98) [argaen]
* Added expire command [#97](https://github.com/argaen/aiocache/issues/97) [argaen]
* Ttl tasks are cancelled for memory backend if key is deleted [#92](https://github.com/argaen/aiocache/issues/92) [argaen]
* Ignore caching if AIOCACHE_DISABLED is set to 1 [#90](https://github.com/argaen/aiocache/issues/90) [argaen]<|MERGE_RESOLUTION|>--- conflicted
+++ resolved
@@ -9,14 +9,11 @@
 * ``SimpleMemoryBackend`` now has a cache per instance, rather than a global cache.
 * Remove deprecated ``loop`` parameters.
 * Remove deprecated ``cache`` parameter from ``create()``.
-<<<<<<< HEAD
 * Allow keyword arguments in ``TimingPlugin`` methods.
+* Use ``str()`` in ``_build_key()`` to ensure consistency of enum keys between different Python versions (if using enum keys, upgrading to 0.12 may invalidate existing caches due to key values changing).
 * Fix ``.clear()`` breaking when no keys are present.
 * Fix ``from aiocache import *``.
 * Fix ``.delete()`` when values are falsy.
-=======
-* Use ``str()`` in ``_build_key()`` to ensure consistency of enum keys between different Python versions (if using enum keys, upgrading to 0.12 may invalidate existing caches due to key values changing).
->>>>>>> 1b839abc
 
 ## 0.11.1 (2019-07-31)
 
